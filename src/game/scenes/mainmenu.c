--- conflicted
+++ resolved
@@ -42,81 +42,6 @@
     {2560,  1600,   "2560x1600"}
 };
 
-<<<<<<< HEAD
-time_t connect_start;
-
-time_t video_accept_timer;
-settings_video old_video_settings;
-int video_accept_secs = 0;
-char video_accept_label[100];
-
-menu *current_menu;
-menu main_menu;
-component oneplayer_button;
-component twoplayer_button;
-component tourn_button;
-component config_button;
-component gameplay_button;
-component net_button;
-component help_button;
-component demo_button;
-component scoreboard_button;
-component quit_button;
-
-menu video_confirm_menu;
-component video_confirm_header;
-component video_confirm_cancel;
-component video_confirm_ok;
-
-menu net_menu;
-component net_header;
-component net_connect_button;
-component net_listen_button;
-component net_done_button;
-
-menu connect_menu;
-component connect_ip_input;
-component connect_ip_button;
-component connect_ip_cancel_button;
-
-menu listen_menu;
-component listen_button;
-component listen_cancel_button;
-
-menu video_menu;
-component video_header;
-component resolution_toggle;
-component vsync_toggle;
-component fullscreen_toggle;
-component scaling_toggle;
-component video_done_button;
-
-menu config_menu;
-component config_header;
-component playerone_input_button;
-component playertwo_input_button;
-component video_options_button;
-component sound_toggle;
-component music_toggle;
-component stereo_toggle;
-component config_done_button;
-
-menu gameplay_menu;
-component gameplay_header;
-component speed_slider;
-component fightmode_toggle;
-component powerone_slider;
-component powertwo_slider;
-component hazards_toggle;
-component cpu_toggle;
-component round_toggle;
-component gameplay_done_button;
-
-ENetHost *host;
-int role;
-
-=======
->>>>>>> 602f66aa
 enum {
     ROLE_SERVER,
     ROLE_CLIENT
@@ -124,6 +49,11 @@
 
 typedef struct mainmenu_local_t {
     time_t connect_start;
+
+    time_t video_accept_timer;
+    settings_video old_video_settings;
+    int video_accept_secs;
+    char video_accept_label[100];
 
     menu *current_menu;
     menu main_menu;
@@ -137,6 +67,11 @@
     component demo_button;
     component scoreboard_button;
     component quit_button;
+
+    menu video_confirm_menu;
+    component video_confirm_header;
+    component video_confirm_cancel;
+    component video_confirm_ok;
 
     menu net_menu;
     component net_header;
@@ -299,6 +234,13 @@
     mainmenu_local *local = scene_get_userdata((scene*)userdata);
     local->mstack[local->mstack_pos++] = &local->video_menu;
     local->current_menu = &local->video_menu;
+    local->old_video_settings = settings_get()->video;
+}
+
+void mainmenu_enter_menu_video_confirm(component *c, void *userdata) {
+    mainmenu_local *local = scene_get_userdata((scene*)userdata);
+    local->mstack[local->mstack_pos++] = &local->video_confirm_menu;
+    local->current_menu = &local->video_confirm_menu;
 }
 
 void mainmenu_prev_menu(component *c, void *userdata) {
@@ -307,36 +249,32 @@
     local->current_menu = local->mstack[local->mstack_pos - 1];
 }
 
-void video_options_enter(component *c, void *userdata) {
-    mainmenu_enter_menu(c, userdata);
-    old_video_settings = settings_get()->video;
-}
-
-void video_done_clicked(component *c, void *userdata) {    
+void video_done_clicked(component *c, void *userdata) {
+    mainmenu_local *local = scene_get_userdata((scene*)userdata); 
     settings_video *v = &settings_get()->video;
     video_reinit(v->screen_w, v->screen_h, v->fullscreen, v->vsync);
-<<<<<<< HEAD
     mainmenu_prev_menu(c, userdata);
     
-    if (old_video_settings.screen_w != v->screen_w || 
-        old_video_settings.screen_h != v->screen_h ||
-        old_video_settings.fullscreen != v->fullscreen) {
+    if(local->old_video_settings.screen_w != v->screen_w || 
+        local->old_video_settings.screen_h != v->screen_h ||
+        local->old_video_settings.fullscreen != v->fullscreen) {
         // Resolution confirmation dialog
-        mainmenu_enter_menu(c, &video_confirm_menu);
-        time(&video_accept_timer);
-        video_accept_secs = 20;
-        if(sprintf(video_accept_label, "ACCEPT NEW RESOLUTION? %d", video_accept_secs) > 0) {
-            ((textbutton*)video_confirm_header.obj)->text = video_accept_label;
+        mainmenu_enter_menu_video_confirm(c, userdata);
+        time(&local->video_accept_timer);
+        local->video_accept_secs = 20;
+        if(sprintf(local->video_accept_label, 
+                   "ACCEPT NEW RESOLUTION? %d", 
+                   local->video_accept_secs) > 0) {
+            ((textbutton*)local->video_confirm_header.obj)->text = local->video_accept_label;
         }
     }
 }
 
 void video_confirm_cancel_clicked(component *c, void *userdata) {
+    mainmenu_local *local = scene_get_userdata((scene*)userdata); 
     settings_video *v = &settings_get()->video;
-    *v = old_video_settings;
+    *v = local->old_video_settings;
     video_reinit(v->screen_w, v->screen_h, v->fullscreen, v->vsync);
-=======
->>>>>>> 602f66aa
     mainmenu_prev_menu(c, userdata);
 }
 
@@ -396,295 +334,6 @@
     }
     mainmenu_enter_menu(c, userdata);
 }
-<<<<<<< HEAD
-
-// Init menus
-int mainmenu_init(scene *scene) {
-    settings *setting = settings_get();
-    
-    // Force music playback
-    if(!music_playing()) {
-        music_play("resources/MENU.PSM");
-        audio_set_volume(TYPE_MUSIC, setting->sound.music_vol/10.0f);
-    }
-    
-    // Start stack
-    mstack_pos = 0;
-    mstack[mstack_pos++] = &main_menu;
-    
-    // Create main menu
-    menu_create(&main_menu, 165, 5, 151, 119);
-    textbutton_create(&oneplayer_button, &font_large, "ONE PLAYER GAME");
-    textbutton_create(&twoplayer_button, &font_large, "TWO PLAYER GAME");
-    textbutton_create(&tourn_button, &font_large, "TOURNAMENT PLAY");
-    textbutton_create(&net_button, &font_large, "NETWORK PLAY");
-    textbutton_create(&config_button, &font_large, "CONFIGURATION");
-    textbutton_create(&gameplay_button, &font_large, "GAMEPLAY");
-    textbutton_create(&help_button, &font_large, "HELP");
-    textbutton_create(&demo_button, &font_large, "DEMO");
-    textbutton_create(&scoreboard_button, &font_large, "SCOREBOARD");
-    textbutton_create(&quit_button, &font_large, "QUIT");
-    menu_attach(&main_menu, &oneplayer_button, 11);
-    menu_attach(&main_menu, &twoplayer_button, 11);
-    menu_attach(&main_menu, &tourn_button, 11);
-    menu_attach(&main_menu, &net_button, 11);
-    menu_attach(&main_menu, &config_button, 11);
-    menu_attach(&main_menu, &gameplay_button, 11);
-    menu_attach(&main_menu, &help_button, 11);
-    menu_attach(&main_menu, &demo_button, 11);
-    menu_attach(&main_menu, &scoreboard_button, 11);
-    menu_attach(&main_menu, &quit_button, 11);
-
-    // Status
-    tourn_button.disabled = 0;
-    config_button.disabled = 0;
-    gameplay_button.disabled = 0;
-    net_button.disabled = 0;
-    help_button.disabled = 1;
-    demo_button.disabled = 1;
-    scoreboard_button.disabled = 1;
-    
-    // Events
-    quit_button.userdata = (void*)scene;
-    quit_button.click = mainmenu_quit;
-    oneplayer_button.userdata = (void*)scene;
-    oneplayer_button.click = mainmenu_1v1;
-    twoplayer_button.userdata = (void*)scene;
-    twoplayer_button.click = mainmenu_1v2;
-    tourn_button.userdata = (void*)scene;
-    tourn_button.click = mainmenu_tourn;
-    config_button.userdata = (void*)&config_menu;
-    config_button.click = mainmenu_enter_menu;
-    net_button.userdata = (void*)&net_menu;
-    net_button.click = mainmenu_enter_menu;
-
-
-    gameplay_button.userdata = (void*)&gameplay_menu;
-    gameplay_button.click = mainmenu_enter_menu;
-    
-    // Video confirmation dialog
-    menu_create(&video_confirm_menu, 10, 80, 300, 40);
-    textbutton_create(&video_confirm_header, &font_large, "ACCEPT NEW RESOLUTION?");
-    textbutton_create(&video_confirm_cancel, &font_large, "CANCEL");
-    textbutton_create(&video_confirm_ok, &font_large, "OK");
-    menu_attach(&video_confirm_menu, &video_confirm_header, 11);
-    menu_attach(&video_confirm_menu, &video_confirm_cancel, 11);
-    menu_attach(&video_confirm_menu, &video_confirm_ok, 11);
-    
-    video_confirm_header.disabled = 1;
-    menu_select(&video_confirm_menu, &video_confirm_cancel);
-    
-    video_confirm_cancel.click = video_confirm_cancel_clicked;
-    
-    video_confirm_ok.click = mainmenu_prev_menu;
-    
-    
-    // network play menu
-    menu_create(&net_menu, 165, 5, 151, 119);
-    textbutton_create(&net_header, &font_large, "NETWORK PLAY");
-    textbutton_create(&net_connect_button, &font_large, "CONNECT TO SERVER");
-    textbutton_create(&net_listen_button, &font_large, "START SERVER");
-    textbutton_create(&net_done_button, &font_large, "DONE");
-    menu_attach(&net_menu, &net_header, 33),
-    menu_attach(&net_menu, &net_connect_button, 11),
-    menu_attach(&net_menu, &net_listen_button, 55),
-    menu_attach(&net_menu, &net_done_button, 11),
-
-    net_listen_button.userdata = (void*)&listen_menu;
-    net_listen_button.click = mainmenu_listen_for_connections;
-
-    net_header.disabled = 1;
-    menu_select(&net_menu, &net_connect_button);
-
-    net_connect_button.userdata = (void*)&connect_menu;
-    net_connect_button.click = mainmenu_enter_menu;
-
-    net_done_button.click = mainmenu_prev_menu;
-
-    // connect menu
-    menu_create(&connect_menu, 10, 80, 300, 50);
-    textinput_create(&connect_ip_input, &font_large, "Host/IP", "");
-    textbutton_create(&connect_ip_button, &font_large, "CONNECT");
-    textbutton_create(&connect_ip_cancel_button, &font_large, "CANCEL");
-    menu_attach(&connect_menu, &connect_ip_input, 11),
-    menu_attach(&connect_menu, &connect_ip_button, 11),
-    menu_attach(&connect_menu, &connect_ip_cancel_button, 11),
-
-    connect_ip_button.userdata = (void*)&connect_menu;
-    connect_ip_button.click = mainmenu_connect_to_ip;
-
-    connect_ip_cancel_button.click = mainmenu_cancel_connection;
-
-    // listen menu
-    menu_create(&listen_menu, 10, 80, 300, 50);
-    textbutton_create(&listen_button, &font_large, "Waiting for connection...");
-    textbutton_create(&listen_cancel_button, &font_large, "CANCEL");
-    menu_attach(&listen_menu, &listen_button, 11),
-    menu_attach(&listen_menu, &listen_cancel_button, 11),
-    listen_button.disabled = 1;
-    menu_select(&listen_menu, &listen_cancel_button);
-
-    listen_cancel_button.click = mainmenu_cancel_connection;
-
-    // create configuration menu
-    menu_create(&config_menu, 165, 5, 151, 119);
-    textbutton_create(&config_header, &font_large, "CONFIGURATION");
-    textbutton_create(&playerone_input_button, &font_large, "PLAYER 1 INPUT");
-    textbutton_create(&playertwo_input_button, &font_large, "PLAYER 2 INPUT");
-    textbutton_create(&video_options_button, &font_large, "VIDEO OPTIONS");
-    textselector_create(&sound_toggle, &font_large, "SOUND", "OFF");
-    textselector_add_option(&sound_toggle, "ON");
-    textselector_create(&music_toggle, &font_large, "MUSIC", "OFF");
-    textselector_add_option(&music_toggle, "ON");
-    textselector_create(&stereo_toggle, &font_large, "STEREO", "NORMAL");
-    textselector_add_option(&stereo_toggle, "REVERSED");
-    textbutton_create(&config_done_button, &font_large, "DONE");
-    menu_attach(&config_menu, &config_header, 33);
-    menu_attach(&config_menu, &playerone_input_button, 11);
-    menu_attach(&config_menu, &playertwo_input_button, 11);
-    menu_attach(&config_menu, &video_options_button, 11);
-    menu_attach(&config_menu, &sound_toggle, 11);
-    menu_attach(&config_menu, &music_toggle, 11);
-    menu_attach(&config_menu, &stereo_toggle, 11);
-    menu_attach(&config_menu, &config_done_button, 11);
-    
-    video_options_button.userdata = (void*)&video_menu;
-    video_options_button.click = video_options_enter;
-
-    config_header.disabled = 1;
-    menu_select(&config_menu, &playerone_input_button);
-
-    config_done_button.click = mainmenu_prev_menu;
-
-    menu_create(&video_menu, 165, 5, 151, 119);
-    textbutton_create(&video_header, &font_large, "VIDEO");
-    textselector_create(&resolution_toggle, &font_large, "RES:", _resolutions[0].name);
-    for(int i=1;i < sizeof(_resolutions)/sizeof(struct resolution_t); ++i) {
-        textselector_add_option(&resolution_toggle, _resolutions[i].name);
-    }
-    textselector_create(&vsync_toggle, &font_large, "VSYNC:", "OFF");
-    textselector_add_option(&vsync_toggle, "ON");
-    textselector_create(&fullscreen_toggle, &font_large, "FULLSCREEN:", "OFF");
-    textselector_add_option(&fullscreen_toggle, "ON");
-    textselector_create(&scaling_toggle, &font_large, "SCALING:", "STRETCH");
-    textselector_add_option(&scaling_toggle, "ASPECT");
-    textselector_add_option(&scaling_toggle, "HQX");
-    textbutton_create(&video_done_button, &font_large, "DONE");
-    menu_attach(&video_menu, &video_header, 22);
-    menu_attach(&video_menu, &resolution_toggle, 11);
-    menu_attach(&video_menu, &vsync_toggle, 11);
-    menu_attach(&video_menu, &fullscreen_toggle, 11);
-    menu_attach(&video_menu, &scaling_toggle, 11);
-    menu_attach(&video_menu, &video_done_button, 11);
-    video_header.disabled = 1;
-    video_done_button.click = video_done_clicked;
-    menu_select(&video_menu, &resolution_toggle);
-    
-    menu_create(&gameplay_menu, 165, 5, 151, 119);
-    textbutton_create(&gameplay_header, &font_large, "GAMEPLAY");
-    textslider_create(&speed_slider, &font_large, "SPEED", 10);
-    textselector_create(&fightmode_toggle, &font_large, "FIGHT MODE", "NORMAL");
-    textselector_add_option(&fightmode_toggle, "HYPER");
-    textslider_create(&powerone_slider, &font_large, "POWER 1", 8);
-    textslider_create(&powertwo_slider, &font_large, "POWER 2", 8);
-    textselector_create(&hazards_toggle, &font_large, "HAZARDS", "OFF");
-    textselector_add_option(&hazards_toggle, "ON");
-    textselector_create(&cpu_toggle, &font_large, "CPU:", "PUNCHING BAG");
-    textselector_add_option(&cpu_toggle, "ROOKIE");
-    textselector_add_option(&cpu_toggle, "VETERAN");
-    textselector_add_option(&cpu_toggle, "WORLD CLASS");
-    textselector_add_option(&cpu_toggle, "CHAMPION");
-    textselector_add_option(&cpu_toggle, "DEADLY");
-    textselector_add_option(&cpu_toggle, "ULTIMATE");
-    textselector_create(&round_toggle, &font_large, "", "ONE ROUND");
-    textselector_add_option(&round_toggle, "BEST 2 OF 3");
-    textselector_add_option(&round_toggle, "BEST 3 OF 5");
-    textselector_add_option(&round_toggle, "BEST 4 OF 7");
-    textbutton_create(&gameplay_done_button, &font_large, "DONE");
-    menu_attach(&gameplay_menu, &gameplay_header, 22);
-    menu_attach(&gameplay_menu, &speed_slider, 11);
-    menu_attach(&gameplay_menu, &fightmode_toggle, 11);
-    menu_attach(&gameplay_menu, &powerone_slider, 11);
-    menu_attach(&gameplay_menu, &powertwo_slider, 11);
-    menu_attach(&gameplay_menu, &hazards_toggle, 11);
-    menu_attach(&gameplay_menu, &cpu_toggle, 11);
-    menu_attach(&gameplay_menu, &round_toggle, 11);
-    menu_attach(&gameplay_menu, &gameplay_done_button, 11);
-    
-    // sound options
-    textselector_bindvar(&sound_toggle, &setting->sound.sound_on);
-    textselector_bindvar(&music_toggle, &setting->sound.music_on);
-    textselector_bindvar(&stereo_toggle, &setting->sound.stereo_reversed);
-    
-    // video options
-    resolution_toggle.toggle = resolution_toggled;
-    textselector_bindvar(&resolution_toggle, &setting->video.resindex);
-    textselector_bindvar(&vsync_toggle, &setting->video.vsync);
-    textselector_bindvar(&fullscreen_toggle, &setting->video.fullscreen);
-    textselector_bindvar(&scaling_toggle, &setting->video.scaling);
-    
-    // gameplay options
-    textslider_bindvar(&speed_slider, &setting->gameplay.speed);
-    textslider_bindvar(&powerone_slider, &setting->gameplay.power1);
-    textslider_bindvar(&powertwo_slider, &setting->gameplay.power2);
-    textselector_bindvar(&fightmode_toggle, &setting->gameplay.fight_mode);
-    textselector_bindvar(&hazards_toggle, &setting->gameplay.hazards_on);
-    textselector_bindvar(&cpu_toggle, &setting->gameplay.difficulty);
-    textselector_bindvar(&round_toggle, &setting->gameplay.rounds);
-
-    gameplay_header.disabled = 1;
-    menu_select(&gameplay_menu, &speed_slider);
-
-    gameplay_done_button.click = mainmenu_prev_menu;
-
-    current_menu = &main_menu;
-    
-    // All done
-    return 0;
-}
-
-void mainmenu_deinit(scene *scene) {      
-    textbutton_free(&oneplayer_button);
-    textbutton_free(&twoplayer_button);
-    textbutton_free(&tourn_button);
-    textbutton_free(&config_button);
-    textbutton_free(&gameplay_button);
-    textbutton_free(&net_button);
-    textbutton_free(&help_button);
-    textbutton_free(&demo_button);
-    textbutton_free(&scoreboard_button);
-    textbutton_free(&quit_button);
-    menu_free(&main_menu);
-
-    textbutton_free(&config_header);
-    textbutton_free(&playerone_input_button);
-    textbutton_free(&playertwo_input_button);
-    textbutton_free(&video_options_button);
-    textselector_free(&sound_toggle);
-    textselector_free(&music_toggle);
-    textselector_free(&stereo_toggle);
-    textbutton_free(&config_done_button);
-    menu_free(&config_menu);
-
-    textbutton_free(&video_header);
-    textselector_free(&resolution_toggle);
-    textselector_free(&vsync_toggle);
-    textselector_free(&fullscreen_toggle);
-    textselector_free(&scaling_toggle);
-    textbutton_free(&video_done_button);
-    menu_free(&video_menu);
-
-    textbutton_free(&gameplay_header);
-    textslider_free(&speed_slider);
-    textselector_free(&fightmode_toggle);
-    textslider_free(&powerone_slider);
-    textslider_free(&powertwo_slider);
-    textselector_free(&hazards_toggle);
-    textselector_free(&cpu_toggle);
-    textselector_free(&round_toggle);
-    textbutton_free(&gameplay_done_button);
-    menu_free(&gameplay_menu);
-=======
 */
 
 void mainmenu_free(scene *scene) {
@@ -745,7 +394,6 @@
     textbutton_free(&local->listen_button);
     textbutton_free(&local->listen_cancel_button);
     menu_free(&local->listen_menu);*/
->>>>>>> 602f66aa
 
     settings_save();
 
@@ -753,30 +401,31 @@
 }
 
 void mainmenu_tick(scene *scene) {
-<<<<<<< HEAD
-    menu_tick(current_menu);
-    if (mstack[mstack_pos-1] == &video_confirm_menu) {
-        if (difftime(time(NULL), video_accept_timer) >= 1.0) {
-            time(&video_accept_timer);
-            video_accept_secs--;
-            if(sprintf(video_accept_label, "ACCEPT NEW RESOLUTION? %d", video_accept_secs) > 0) {
-                ((textbutton*)video_confirm_header.obj)->text = video_accept_label;
+    mainmenu_local *local = scene_get_userdata(scene);
+
+    // Tick menu
+    menu_tick(local->current_menu);
+
+    // Handle video confirm menu
+    if(local->mstack[local->mstack_pos-1] == &local->video_confirm_menu) {
+        if(difftime(time(NULL), local->video_accept_timer) >= 1.0) {
+            time(&local->video_accept_timer);
+            local->video_accept_secs--;
+            if(sprintf(local->video_accept_label, 
+                       "ACCEPT NEW RESOLUTION? %d", 
+                       local->video_accept_secs) > 0) {
+                ((textbutton*)local->video_confirm_header.obj)->text = local->video_accept_label;
             }
         }
-        
-        if (video_accept_secs == 0) {
-            video_confirm_cancel.click(&video_confirm_cancel, video_confirm_cancel.userdata);
+        if(local->video_accept_secs == 0) {
+            local->video_confirm_cancel.click(
+                &local->video_confirm_cancel, 
+                local->video_confirm_cancel.userdata);
         }
     }
 
-=======
-    mainmenu_local *local = scene_get_userdata(scene);
-
-    // Tick menu
-    menu_tick(local->current_menu);
 /*
     // Handle network
->>>>>>> 602f66aa
     if (host) {
         ENetEvent event;
         if (enet_host_service(host, &event, 0) > 0 && event.type == ENET_EVENT_TYPE_CONNECT) {
@@ -1065,6 +714,23 @@
     local->video_done_button.userdata = (void*)scene;
     menu_select(&local->video_menu, &local->resolution_toggle);
     
+    // Video confirmation dialog
+    local->video_accept_secs = 0;
+    menu_create(&local->video_confirm_menu, 10, 80, 300, 40);
+    textbutton_create(&local->video_confirm_header, &font_large, "ACCEPT NEW RESOLUTION?");
+    textbutton_create(&local->video_confirm_cancel, &font_large, "CANCEL");
+    textbutton_create(&local->video_confirm_ok, &font_large, "OK");
+    menu_attach(&local->video_confirm_menu, &local->video_confirm_header, 11);
+    menu_attach(&local->video_confirm_menu, &local->video_confirm_cancel, 11);
+    menu_attach(&local->video_confirm_menu, &local->video_confirm_ok, 11);
+    
+    local->video_confirm_header.disabled = 1;
+    menu_select(&local->video_confirm_menu, &local->video_confirm_cancel);
+    local->video_confirm_cancel.click = video_confirm_cancel_clicked;
+    local->video_confirm_cancel.userdata = (void*)scene;
+    local->video_confirm_ok.click = mainmenu_prev_menu;
+    local->video_confirm_ok.userdata = (void*)scene;
+
     menu_create(&local->gameplay_menu, 165, 5, 151, 119);
     textbutton_create(&local->gameplay_header, &font_large, "GAMEPLAY");
     textslider_create(&local->speed_slider, &font_large, "SPEED", 10);
