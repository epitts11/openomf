--- conflicted
+++ resolved
@@ -3,16 +3,13 @@
 #include "video/video.h"
 #include "game/scenes/arena.h"
 #include "audio/music.h"
-<<<<<<< HEAD
 #include "game/har.h"
-=======
 #include "game/menu/menu.h"
 #include "game/menu/menu_background.h"
 #include "game/menu/textbutton.h"
 #include "game/menu/textselector.h"
 #include "game/menu/textslider.h"
 #include "utils/log.h"
->>>>>>> cf6a3a6b
 #include <SDL2/SDL.h>
 #include <stdlib.h>
 #include <shadowdive/shadowdive.h>
@@ -59,13 +56,11 @@
             music_play("resources/ARENA4.PSM");
             break;
     }
-<<<<<<< HEAD
-    
+
     // Load some har on the arena
     har *h1 = malloc(sizeof(har));
     har_load(h1, scene->bk->palettes[0], scene->bk->soundtable, "resources/FIGHTR0.AF");
     scene_set_player1_har(scene, h1);
-=======
 
     // Create font
     font_create(&font_large);
@@ -107,7 +102,6 @@
     // TODO support rendering text onto it
     menu_background_create(&tex, 301, 37);
 
->>>>>>> cf6a3a6b
     return 0;
 }
 
