--- conflicted
+++ resolved
@@ -424,18 +424,16 @@
             object_set_vel(obj, vel);
         }
     }
-<<<<<<< HEAD
     if(h->fliching) {
         vec2f push = object_get_vel(obj);
         // The infamous stretson-harrison method
         // XXX TODO is there a non-hardcoded value that we could use?
         push.x = 4.0f * -object_get_direction(obj);
         object_set_vel(obj, push);
-=======
+    }
 
     if (h->endurance < h->endurance_max && !(h->executing_move || h->state == STATE_RECOIL || h->state == STATE_STUNNED || h->state == STATE_FALLEN || h->state == STATE_STANDING_UP)) {
         h->endurance += 2;
->>>>>>> a5a9fa77
     }
 }
 
